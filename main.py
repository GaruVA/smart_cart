--- conflicted
+++ resolved
@@ -30,19 +30,9 @@
 
 # Local imports
 from utils.firebase_handler import FirebaseHandler
-<<<<<<< HEAD
 from models.mock_sensors import MockLoadSensor, MockBarcodeScanner
 from models.ultrasonic_sensor import UltrasonicSensor
-=======
-
-# Import real sensors instead of mock sensors
-from models.ultrasonic_sensor import UltrasonicSensor
-from models.load_sensor import LoadSensor
-from models.barcode_scanner import BarcodeScanner
-
-# For fallback to mock sensors when hardware is not available
-from models.mock_sensors import MockUltrasonicSensor, MockLoadSensor, MockBarcodeScanner
->>>>>>> f52598fb
+
 
 # Maximize the window on start
 Window.maximize()
@@ -88,7 +78,6 @@
         super(CartScreen, self).__init__(**kwargs)
         self.shopping_cart = ShoppingCart()
         
-<<<<<<< HEAD
         # Initialize sensors
         self.distance_sensor = UltrasonicSensor()  # Using real ultrasonic sensor
         self.weight_sensor = MockLoadSensor()
@@ -96,37 +85,6 @@
         
         # Start weight sensor simulation (ultrasonic doesn't need simulation)
         self.weight_sensor.start_simulation()
-=======
-        # Try to initialize real sensors with fallback to mock sensors
-        try:
-            # Define GPIO pins for ultrasonic sensors from test file
-            self.front_sensor = UltrasonicSensor(trig_pin=18, echo_pin=24)  # Front sensor
-            self.rear_sensor = UltrasonicSensor(trig_pin=23, echo_pin=25)   # Rear sensor
-            self.distance_sensor = self.front_sensor  # Use front sensor as the main one
-            print("Ultrasonic sensors initialized successfully")
-        except Exception as e:
-            print(f"Failed to initialize ultrasonic sensors: {e}. Using mock sensor instead.")
-            self.distance_sensor = MockUltrasonicSensor()
-            self.distance_sensor.start_simulation()
-            
-        try:
-            # Initialize load sensor with pins from load_sensor_test.py
-            self.weight_sensor = LoadSensor(dout_pin=5, pd_sck_pin=6)
-            self.weight_sensor.start_simulation()  # Start continuous reading
-            print("Load sensor initialized successfully")
-        except Exception as e:
-            print(f"Failed to initialize load sensor: {e}. Using mock sensor instead.")
-            self.weight_sensor = MockLoadSensor()
-            self.weight_sensor.start_simulation()
-            
-        try:
-            # Initialize barcode scanner
-            self.barcode_scanner = BarcodeScanner()
-            print("Barcode scanner initialized successfully")
-        except Exception as e:
-            print(f"Failed to initialize barcode scanner: {e}. Using mock scanner instead.")
-            self.barcode_scanner = MockBarcodeScanner()
->>>>>>> f52598fb
         
         # Firebase handler for product data
         self.firebase = FirebaseHandler()
@@ -760,12 +718,9 @@
     
     def build(self):
         self.firebase_handler = FirebaseHandler()
-<<<<<<< HEAD
         self.ultrasonic_sensor = UltrasonicSensor()  # Using real ultrasonic sensor
         self.load_sensor = MockLoadSensor()
         self.barcode_scanner = MockBarcodeScanner()
-=======
->>>>>>> f52598fb
         self.title = 'Smart Shopping Cart'
         return CartScreen()
     
