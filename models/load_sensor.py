import RPi.GPIO as GPIO
import time
<<<<<<< HEAD
from hx711 import HX711   # pip3 install hx711py

# === USER CONFIGURATION ===
DT_PIN = 5        # GPIO pin connected to HX711 DOUT
SCK_PIN = 6       # GPIO pin connected to HX711 SCK
CALIBRATION_FACTOR = 192.0761  # positive; negate if your readings are inverted
INITIAL_READS = 50  # how many samples to average for initial tare
LOOP_READS    = 5   # samples per weight reading
SLEEP_TIME    = 0.5 # seconds between prints
# ==========================

class LoadSensor:
    def __init__(self, dout=DT_PIN, pd_sck=SCK_PIN):
        self.hx = HX711(dout_pin=dout, pd_sck_pin=pd_sck)
        self.hx.reset()
        self.baseline = None
        self.calibration_factor = CALIBRATION_FACTOR

    def setup_hx711(self):
        """
        Initialize HX711, let it settle, and compute a baseline (tare) average.
        Returns the raw baseline value.
        """
        self.hx.reset()
        time.sleep(0.1)  # allow ADC to settle
        
        print(f"Taring scale with {INITIAL_READS} readings... ", end="", flush=True)
        raw_vals = self.hx.get_raw_data(times=INITIAL_READS)
        if not raw_vals:
            raise RuntimeError("Failed to read from HX711 during tare.")
        self.baseline = sum(raw_vals) / len(raw_vals)
        print(f"done (baseline={self.baseline:.1f}).")
        
        return self.baseline

    def read_weight(self):
        """
        Read raw data, subtract baseline, divide by calibration factor to get grams.
        """
        try:
            if self.baseline is None:
                self.setup_hx711()
                
            raw_vals = self.hx.get_raw_data(times=LOOP_READS)
            if not raw_vals:
                print("Failed to read from HX711")
                return 0.0
                
            raw_avg = sum(raw_vals) / len(raw_vals)
            grams = (raw_avg - self.baseline) / self.calibration_factor
            return round(grams / 1000, 2)  # Convert to kg
=======
from hx711 import HX711  # Requires: pip3 install hx711py
import threading

class LoadSensor:
    def __init__(self, dout_pin=5, pd_sck_pin=6):
        """Initialize the load sensor with HX711 interface
        
        Args:
            dout_pin: Data output pin (DT pin of HX711)
            pd_sck_pin: Clock pin (SCK pin of HX711)
        """
        self.dout_pin = dout_pin
        self.pd_sck_pin = pd_sck_pin
        # Calibration factor (adjust based on load cell's sensitivity)
        self.calibration_factor = 192.07609999999997
        self.hx = None
        self.tare_value = 0
        self.weight = 0.0
        self._running = False
        self._thread = None
        self._lock = threading.Lock()  # Thread safety for sensor readings
        
        # Initialize the sensor
        self._setup_sensor()
    
    def _setup_sensor(self):
        """Initialize the HX711 module and perform initial tare"""
        try:
            self.hx = HX711(dout_pin=self.dout_pin, pd_sck_pin=self.pd_sck_pin)
            self.hx.reset()
            self.tare_value = self._get_raw_average(10)  # Perform initial tare
            print("Load sensor initialized successfully")
        except Exception as e:
            print(f"Error during load sensor setup: {e}")
            self.hx = None
    
    def _get_raw_average(self, num_readings=5):
        """Get the average of raw readings from the HX711"""
        if not self.hx:
            return 0
            
        try:
            raw_data = self.hx.get_raw_data(times=num_readings)
            if raw_data:
                return sum(raw_data) / len(raw_data)
            else:
                print("Failed to get valid readings from load cell")
                return 0
        except Exception as e:
            print(f"Error getting raw average from load cell: {e}")
            return 0
    
    def start_simulation(self):
        """Start continuous weight monitoring (for compatibility with mock sensor)"""
        self._running = True
        self._thread = threading.Thread(target=self._continuous_reading)
        self._thread.daemon = True
        self._thread.start()
        
    def stop_simulation(self):
        """Stop continuous monitoring (for compatibility with mock sensor)"""
        self._running = False
        if self._thread:
            self._thread.join(timeout=1.0)
    
    def _continuous_reading(self):
        """Continuously read weight in background thread"""
        while self._running:
            if self.hx:
                with self._lock:
                    self.weight = self.read_weight()
            time.sleep(0.3)  # Read interval
    
    def read_weight(self):
        """Get current weight in kg (converted from grams)"""
        if not self.hx:
            return 0.0
            
        try:
            with self._lock:
                raw_avg = self._get_raw_average(5)
                # Calculate weight in grams then convert to kilograms
                weight_grams = (raw_avg - self.tare_value) / self.calibration_factor
                weight_kg = weight_grams / 1000.0  # Convert to kilograms
                
                # Power down and up between readings
                self.hx.power_down()
                time.sleep(0.001)
                self.hx.power_up()
                
                return max(0.0, weight_kg)  # Ensure non-negative weight
>>>>>>> f52598fb
        except Exception as e:
            print(f"Error reading weight: {e}")
            return 0.0
    
    def add_item(self, item_weight=None):
        """For compatibility with mock sensor - real sensor reads actual weight"""
        # Not needed for real sensor as weight is read directly
        pass
    
    def remove_item(self, item_weight=None):
        """For compatibility with mock sensor - real sensor reads actual weight"""
        # Not needed for real sensor as weight is read directly
        pass
    
    def tare(self):
        """Set current weight as zero/reference"""
        if not self.hx:
            return False
            
        try:
<<<<<<< HEAD
            self.setup_hx711()
            return True
        except Exception as e:
            print(f"Error taring scale: {e}")
            return False


def setup_hx711():
    """
    Initialize HX711, let it settle, and compute a baseline (tare) average.
    Returns the hx object and the raw baseline value.
    """
    hx = HX711(dout_pin=DT_PIN, pd_sck_pin=SCK_PIN)
    hx.reset()
    time.sleep(0.1)  # allow ADC to settle
    
    print(f"Taring scale with {INITIAL_READS} readings... ", end="", flush=True)
    raw_vals = hx.get_raw_data(times=INITIAL_READS)
    if not raw_vals:
        raise RuntimeError("Failed to read from HX711 during tare.")
    baseline = sum(raw_vals) / len(raw_vals)
    print(f"done (baseline={baseline:.1f}).")
    
    return hx, baseline

def get_weight(hx, baseline, calibration_factor):
    """
    Read raw data, subtract baseline, divide by calibration factor to get grams.
    """
    raw_vals = hx.get_raw_data(times=LOOP_READS)
    if not raw_vals:
        return None
    raw_avg = sum(raw_vals) / len(raw_vals)
    grams = (raw_avg - baseline) / calibration_factor
    return grams

def main():
    GPIO.setmode(GPIO.BCM)
    try:
        hx, baseline = setup_hx711()
        print("=== STARTING WEIGHT READINGS ===")
        print("Press Ctrl+C to quit.\n")
        
        while True:
            w = get_weight(hx, baseline, CALIBRATION_FACTOR)
            if w is None:
                print("\rRead error!          ", end="", flush=True)
            else:
                print(f"\rWeight: {w:8.2f} g", end="", flush=True)
            time.sleep(SLEEP_TIME)
            
    except KeyboardInterrupt:
        print("\nExiting.")
    except Exception as e:
        print(f"\nError: {e}")
    finally:
        GPIO.cleanup()

if __name__ == "__main__":
    main()
=======
            self.tare_value = self._get_raw_average(10)
            return True
        except Exception as e:
            print(f"Error during tare operation: {e}")
            return False
>>>>>>> f52598fb
<|MERGE_RESOLUTION|>--- conflicted
+++ resolved
@@ -1,6 +1,5 @@
 import RPi.GPIO as GPIO
 import time
-<<<<<<< HEAD
 from hx711 import HX711   # pip3 install hx711py
 
 # === USER CONFIGURATION ===
@@ -52,99 +51,6 @@
             raw_avg = sum(raw_vals) / len(raw_vals)
             grams = (raw_avg - self.baseline) / self.calibration_factor
             return round(grams / 1000, 2)  # Convert to kg
-=======
-from hx711 import HX711  # Requires: pip3 install hx711py
-import threading
-
-class LoadSensor:
-    def __init__(self, dout_pin=5, pd_sck_pin=6):
-        """Initialize the load sensor with HX711 interface
-        
-        Args:
-            dout_pin: Data output pin (DT pin of HX711)
-            pd_sck_pin: Clock pin (SCK pin of HX711)
-        """
-        self.dout_pin = dout_pin
-        self.pd_sck_pin = pd_sck_pin
-        # Calibration factor (adjust based on load cell's sensitivity)
-        self.calibration_factor = 192.07609999999997
-        self.hx = None
-        self.tare_value = 0
-        self.weight = 0.0
-        self._running = False
-        self._thread = None
-        self._lock = threading.Lock()  # Thread safety for sensor readings
-        
-        # Initialize the sensor
-        self._setup_sensor()
-    
-    def _setup_sensor(self):
-        """Initialize the HX711 module and perform initial tare"""
-        try:
-            self.hx = HX711(dout_pin=self.dout_pin, pd_sck_pin=self.pd_sck_pin)
-            self.hx.reset()
-            self.tare_value = self._get_raw_average(10)  # Perform initial tare
-            print("Load sensor initialized successfully")
-        except Exception as e:
-            print(f"Error during load sensor setup: {e}")
-            self.hx = None
-    
-    def _get_raw_average(self, num_readings=5):
-        """Get the average of raw readings from the HX711"""
-        if not self.hx:
-            return 0
-            
-        try:
-            raw_data = self.hx.get_raw_data(times=num_readings)
-            if raw_data:
-                return sum(raw_data) / len(raw_data)
-            else:
-                print("Failed to get valid readings from load cell")
-                return 0
-        except Exception as e:
-            print(f"Error getting raw average from load cell: {e}")
-            return 0
-    
-    def start_simulation(self):
-        """Start continuous weight monitoring (for compatibility with mock sensor)"""
-        self._running = True
-        self._thread = threading.Thread(target=self._continuous_reading)
-        self._thread.daemon = True
-        self._thread.start()
-        
-    def stop_simulation(self):
-        """Stop continuous monitoring (for compatibility with mock sensor)"""
-        self._running = False
-        if self._thread:
-            self._thread.join(timeout=1.0)
-    
-    def _continuous_reading(self):
-        """Continuously read weight in background thread"""
-        while self._running:
-            if self.hx:
-                with self._lock:
-                    self.weight = self.read_weight()
-            time.sleep(0.3)  # Read interval
-    
-    def read_weight(self):
-        """Get current weight in kg (converted from grams)"""
-        if not self.hx:
-            return 0.0
-            
-        try:
-            with self._lock:
-                raw_avg = self._get_raw_average(5)
-                # Calculate weight in grams then convert to kilograms
-                weight_grams = (raw_avg - self.tare_value) / self.calibration_factor
-                weight_kg = weight_grams / 1000.0  # Convert to kilograms
-                
-                # Power down and up between readings
-                self.hx.power_down()
-                time.sleep(0.001)
-                self.hx.power_up()
-                
-                return max(0.0, weight_kg)  # Ensure non-negative weight
->>>>>>> f52598fb
         except Exception as e:
             print(f"Error reading weight: {e}")
             return 0.0
@@ -165,7 +71,7 @@
             return False
             
         try:
-<<<<<<< HEAD
+
             self.setup_hx711()
             return True
         except Exception as e:
@@ -225,11 +131,4 @@
         GPIO.cleanup()
 
 if __name__ == "__main__":
-    main()
-=======
-            self.tare_value = self._get_raw_average(10)
-            return True
-        except Exception as e:
-            print(f"Error during tare operation: {e}")
-            return False
->>>>>>> f52598fb
+    main()